"""
This file contains the `Board` class, which implements the rules for the
game Isolation as described in lecture, modified so that the players move
like knights in chess rather than queens.

You MAY use and modify this class, however ALL function signatures must
remain compatible with the defaults provided, and none of your changes will
be available to project reviewers.
"""
import random
import timeit
from copy import copy

TIME_LIMIT_MILLIS = 150


class Board(object):
    """Implement a model for the game Isolation assuming each player moves like
    a knight in chess.

    Parameters
    ----------
    player_1 : object
        An object with a get_move() function. This is the only function
        directly called by the Board class for each player.

    player_2 : object
        An object with a get_move() function. This is the only function
        directly called by the Board class for each player.

    width : int (optional)
        The number of columns that the board should have.

    height : int (optional)
        The number of rows that the board should have.
    """
    BLANK = 0
    NOT_MOVED = None

    def __init__(self, player_1, player_2, width=7, height=7):
        self.width = width
        self.height = height
        self.move_count = 0
        self._player_1 = player_1
        self._player_2 = player_2
        self._active_player = player_1
        self._inactive_player = player_2

        # The last 3 entries of the board state includes initiative (0 for
        # player 1, 1 for player 2) player 2 last move, and player 1 last move
        self._board_state = [Board.BLANK] * (width * height + 3)
        self._board_state[-1] = Board.NOT_MOVED
        self._board_state[-2] = Board.NOT_MOVED

    def hash(self):
        return str(self._board_state).__hash__()

    @property
    def active_player(self):
        """The object registered as the player holding initiative in the
        current game state.
        """
        return self._active_player

    @property
    def inactive_player(self):
        """The object registered as the player in waiting for the current
        game state.
        """
        return self._inactive_player

    def get_opponent(self, player):
        """Return the opponent of the supplied player.

        Parameters
        ----------
        player : object
            An object registered as a player in the current game. Raises an
            error if the supplied object is not registered as a player in
            this game.

        Returns
        -------
        object
            The opponent of the input player object.
        """
        if player == self._active_player:
            return self._inactive_player
        elif player == self._inactive_player:
            return self._active_player
        raise RuntimeError("`player` must be an object registered as a player in the current game.")

    def copy(self):
        """ Return a deep copy of the current board. """
        new_board = Board(self._player_1, self._player_2, width=self.width, height=self.height)
        new_board.move_count = self.move_count
        new_board._active_player = self._active_player
        new_board._inactive_player = self._inactive_player
        new_board._board_state = copy(self._board_state)
        return new_board

    def forecast_move(self, move):
        """Return a deep copy of the current game with an input move applied to
        advance the game one ply.

        Parameters
        ----------
        move : (int, int)
            A coordinate pair (row, column) indicating the next position for
            the active player on the board.

        Returns
        -------
        isolation.Board
            A deep copy of the board with the input move applied.
        """
        new_board = self.copy()
        new_board.apply_move(move)
        return new_board

    def move_is_legal(self, move):
        """Test whether a move is legal in the current game state.

        Parameters
        ----------
        move : (int, int)
            A coordinate pair (row, column) indicating the next position for
            the active player on the board.

        Returns
        -------
        bool
            Returns True if the move is legal, False otherwise
        """
        idx = move[0] + move[1] * self.height
        return (0 <= move[0] < self.height and 0 <= move[1] < self.width and
                self._board_state[idx] == Board.BLANK)

    def get_blank_spaces(self):
        """Return a list of the locations that are still available on the board.
        """
        return [(i, j) for j in range(self.width) for i in range(self.height)
                if self._board_state[i + j * self.height] == Board.BLANK]

    def get_player_location(self, player):
        """Find the current location of the specified player on the board.

        Parameters
        ----------
        player : object
            An object registered as a player in the current game.

        Returns
        -------
        (int, int) or None
            The coordinate pair (row, column) of the input player, or None
            if the player has not moved.
        """
        if player == self._player_1:
            if self._board_state[-1] == Board.NOT_MOVED:
                return Board.NOT_MOVED
            idx = self._board_state[-1]
        elif player == self._player_2:
            if self._board_state[-2] == Board.NOT_MOVED:
                return Board.NOT_MOVED
            idx = self._board_state[-2]
        else:
            raise RuntimeError(
                "Invalid player in get_player_location: {}".format(player))
        w = idx // self.height
        h = idx % self.height
        return h, w

    def get_legal_moves(self, player=None):
        """Return the list of all legal moves for the specified player.

        Parameters
        ----------
        player : object (optional)
            An object registered as a player in the current game. If None,
            return the legal moves for the active player on the board.

        Returns
        -------
        list<(int, int)>
            The list of coordinate pairs (row, column) of all legal moves
            for the player constrained by the current game state.
        """
        if player is None:
            player = self.active_player
        return self.__get_moves(self.get_player_location(player))

    def apply_move(self, move):
        """Move the active player to a specified location.

        Parameters
        ----------
        move : (int, int)
            A coordinate pair (row, column) indicating the next position for
            the active player on the board.
        """
        idx = move[0] + move[1] * self.height
        last_move_idx = int(self.active_player == self._player_2) + 1
        self._board_state[-last_move_idx] = idx
        self._board_state[idx] = 1
        self._board_state[-3] ^= 1
        self._active_player, self._inactive_player = self._inactive_player, self._active_player
        self.move_count += 1

    def is_winner(self, player):
        """ Test whether the specified player has won the game. """
        return player == self._inactive_player and not self.get_legal_moves(self._active_player)

    def is_loser(self, player):
        """ Test whether the specified player has lost the game. """
        return player == self._active_player and not self.get_legal_moves(self._active_player)

    def utility(self, player):
        """Returns the utility of the current game state from the perspective
        of the specified player.

                    /  +infinity,   "player" wins
        utility =  |   -infinity,   "player" loses
                    \          0,    otherwise

        Parameters
        ----------
        player : object (optional)
            An object registered as a player in the current game. If None,
            return the utility for the active player on the board.

        Returns
        ----------
        float
            The utility value of the current game state for the specified
            player. The game has a utility of +inf if the player has won,
            a value of -inf if the player has lost, and a value of 0
            otherwise.
        """
        if not self.get_legal_moves(self._active_player):

            if player == self._inactive_player:
                return float("inf")

            if player == self._active_player:
                return float("-inf")

        return 0.

    def __get_moves(self, loc):
        """Generate the list of possible moves for an L-shaped motion (like a
        knight in chess).
        """
        if loc == Board.NOT_MOVED:
            return self.get_blank_spaces()

        r, c = loc
        directions = [(-2, -1), (-2, 1), (-1, -2), (-1, 2),
                      (1, -2), (1, 2), (2, -1), (2, 1)]
        valid_moves = [(r + dr, c + dc) for dr, dc in directions
                       if self.move_is_legal((r + dr, c + dc))]
        random.shuffle(valid_moves)
        return valid_moves

    def print_board(self):
        """DEPRECATED - use Board.to_string()"""
        return self.to_string()

    def to_string(self, symbols=['1', '2']):
        """Generate a string representation of the current game state, marking
        the location of each player and indicating which cells have been
        blocked, and which remain open.
        """
        p1_loc = self._board_state[-1]
        p2_loc = self._board_state[-2]

        col_margin = len(str(self.height - 1)) + 1
        prefix = "{:<" + "{}".format(col_margin) + "}"
        offset = " " * (col_margin + 3)
        out = offset + '   '.join(map(str, range(self.width))) + '\n\r'
        for i in range(self.height):
            out += prefix.format(i) + ' | '
            for j in range(self.width):
                idx = i + j * self.height
                if not self._board_state[idx]:
                    out += ' '
                elif p1_loc == idx:
                    out += symbols[0]
                elif p2_loc == idx:
                    out += symbols[1]
                else:
                    out += '-'
                out += ' | '
            out += '\n\r'

        return out

    def play(self, time_limit=TIME_LIMIT_MILLIS):
        """Execute a match between the players by alternately soliciting them
        to select a move and applying it in the game.

        Parameters
        ----------
        time_limit : numeric (optional)
            The maximum number of milliseconds to allow before timeout
            during each turn.

        Returns
        ----------
        (player, list<[(int, int),]>, str)
            Return multiple including the winning player, the complete game
            move history, and a string indicating the reason for losing
            (e.g., timeout or invalid move).
        """
        move_history = []

        time_millis = lambda: 1000 * timeit.default_timer()

        while True:

            legal_player_moves = self.get_legal_moves()
            game_copy = self.copy()

            move_start = time_millis()
<<<<<<< HEAD
            time_left = lambda: time_limit - (time_millis() - move_start)
            curr_move = self._active_player.get_move(
                game_copy, legal_player_moves, time_left)
=======
            time_left = lambda : time_limit - (time_millis() - move_start)
            curr_move = self._active_player.get_move(game_copy, time_left)
>>>>>>> d100b8e5
            move_end = time_left()

            if curr_move is None:
                curr_move = Board.NOT_MOVED

            if move_end < 0:
                return self._inactive_player, move_history, "timeout"

            if curr_move not in legal_player_moves:
                if len(legal_player_moves) > 0:
                    return self._inactive_player, move_history, "forfeit"
                return self._inactive_player, move_history, "illegal move"

            move_history.append(list(curr_move))

            self.apply_move(curr_move)<|MERGE_RESOLUTION|>--- conflicted
+++ resolved
@@ -169,7 +169,7 @@
                 "Invalid player in get_player_location: {}".format(player))
         w = idx // self.height
         h = idx % self.height
-        return h, w
+        return (h, w)
 
     def get_legal_moves(self, player=None):
         """Return the list of all legal moves for the specified player.
@@ -322,14 +322,8 @@
             game_copy = self.copy()
 
             move_start = time_millis()
-<<<<<<< HEAD
-            time_left = lambda: time_limit - (time_millis() - move_start)
-            curr_move = self._active_player.get_move(
-                game_copy, legal_player_moves, time_left)
-=======
             time_left = lambda : time_limit - (time_millis() - move_start)
             curr_move = self._active_player.get_move(game_copy, time_left)
->>>>>>> d100b8e5
             move_end = time_left()
 
             if curr_move is None:
